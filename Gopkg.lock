--- conflicted
+++ resolved
@@ -10,7 +10,6 @@
 [[projects]]
   name = "git.fd.io/govpp.git"
   packages = [
-    ".",
     "adapter",
     "adapter/mock",
     "adapter/mock/binapi",
@@ -68,11 +67,6 @@
   packages = ["."]
   revision = "0ddd408d5d60ea76e320503cc7dd091992dee608"
   version = "v0.4.0"
-
-[[projects]]
-  name = "github.com/apparentlymart/go-cidr"
-  packages = ["cidr"]
-  revision = "2bd8b58cf4275aeb086ade613de226773e29e853"
 
 [[projects]]
   name = "github.com/appc/spec"
@@ -647,12 +641,6 @@
   packages = ["."]
   revision = "59fac5042749a5afb9af70e813da1dd5474f0167"
   version = "1.0.1"
-
-[[projects]]
-  branch = "master"
-  name = "github.com/kolo/xmlrpc"
-  packages = ["."]
-  revision = "0826b98aaa29c0766956cb40d45cf7482a597671"
 
 [[projects]]
   branch = "master"
@@ -833,11 +821,6 @@
   version = "v1.7.4-pre"
 
 [[projects]]
-  name = "github.com/nerdtakula/supervisor"
-  packages = ["."]
-  revision = "5bf894f54fd79a23fa965bf078b2a094a9d9e20b"
-
-[[projects]]
   name = "github.com/onsi/gomega"
   packages = [
     ".",
@@ -999,11 +982,6 @@
   packages = ["api/v1alpha"]
   revision = "6de500a70706403c8c611d80491aea64019141b0"
   version = "v1.29.0"
-
-[[projects]]
-  name = "github.com/safchain/ethtool"
-  packages = ["."]
-  revision = "7ff1ba29eca231991280817541cb3903f6be15d1"
 
 [[projects]]
   name = "github.com/satori/go.uuid"
@@ -1634,10 +1612,6 @@
 [solve-meta]
   analyzer-name = "dep"
   analyzer-version = 1
-<<<<<<< HEAD
-  inputs-digest = "07c456dbfa91242c7dc4bfdb1a4df31610f4242835df20673eb666f504f976ed"
-=======
   inputs-digest = "75daf8e3a710f8577900049daab1564f42cf7c5e27f617ff983b4ba5b9256d33"
->>>>>>> 6d405aec
   solver-name = "gps-cdcl"
   solver-version = 1