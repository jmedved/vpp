--- conflicted
+++ resolved
@@ -459,10 +459,6 @@
 	oldCfg := plugin.removeFromCache(iface)
 	peer := oldCfg.vethPeer
 
-<<<<<<< HEAD
-	if oldCfg == nil || oldCfg.config == nil || !plugin.isNamespaceAvailable(oldCfg.config.Namespace) || peer == nil || peer.config == nil || !plugin.isNamespaceAvailable(peer.config.Namespace) {
-		log.DefaultLogger().WithField("ifName", oldCfg.config.Name).Debug("VETH interface already physically doesn't exist")
-=======
 	if oldCfg == nil || oldCfg.config == nil || !plugin.isNamespaceAvailable(oldCfg.config.Namespace) ||
 		peer == nil || peer.config == nil || !plugin.isNamespaceAvailable(peer.config.Namespace) {
 		name := "<unknown>"
@@ -470,7 +466,6 @@
 			name = oldCfg.config.Name
 		}
 		log.DefaultLogger().WithField("ifName", name).Debug("VETH interface already physically doesn't exist")
->>>>>>> 341f338e
 		return nil
 	}
 
