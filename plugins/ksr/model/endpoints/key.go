--- conflicted
+++ resolved
@@ -15,14 +15,7 @@
 package endpoints
 
 import (
-<<<<<<< HEAD
-	"fmt"
-	"strings"
-
-	ns "github.com/contiv/vpp/plugins/ksr/model/namespace"
-=======
 	"github.com/contiv/vpp/plugins/ksr/model/ksrkey"
->>>>>>> bc734083
 )
 
 const (
@@ -37,24 +30,10 @@
 	return ksrkey.KeyPrefix(EndpointsKeyword)
 }
 
-<<<<<<< HEAD
-// ParseEndpointsFromKey parses pod and namespace ids from the associated data-store
-// key.
-func ParseEndpointsFromKey(key string) (eps string, namespace string, err error) {
-	if strings.HasPrefix(key, ns.KeyPrefix()) {
-		suffix := strings.TrimPrefix(key, ns.KeyPrefix())
-		components := strings.Split(suffix, "/")
-		if len(components) == 3 && components[1] == "endpoints" {
-			return components[2], components[0], nil
-		}
-	}
-	return "", "", fmt.Errorf("invalid format of the key %s", key)
-=======
 // ParseEndpointsFromKey parses pod and namespace ids from the associated
 // data-store key.
 func ParseEndpointsFromKey(key string) (endpoints string, namespace string, err error) {
 	return ksrkey.ParseNameFromKey(EndpointsKeyword, key)
->>>>>>> bc734083
 }
 
 // Key returns the key under which the endpoints belonging to given K8s
