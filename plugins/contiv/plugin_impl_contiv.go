// Copyright (c) 2017 Cisco and/or its affiliates.
//
// Licensed under the Apache License, Version 2.0 (the "License");
// you may not use this file except in compliance with the License.
// You may obtain a copy of the License at:
//
//     http://www.apache.org/licenses/LICENSE-2.0
//
// Unless required by applicable law or agreed to in writing, software
// distributed under the License is distributed on an "AS IS" BASIS,
// WITHOUT WARRANTIES OR CONDITIONS OF ANY KIND, either express or implied.
// See the License for the specific language governing permissions and
// limitations under the License.

//go:generate protoc -I ./model/cni --go_out=plugins=grpc:./model/cni ./model/cni/cni.proto
//go:generate protoc -I ./model/uid --go_out=plugins=grpc:./model/uid ./model/uid/uid.proto
//go:generate binapi-generator --input-file=/usr/share/vpp/api/stn.api.json --output-dir=bin_api
//go:generate binapi-generator --input-file=/usr/share/vpp/api/session.api.json --output-dir=bin_api

package contiv

import (
	"context"

	"fmt"

	"net"

	"git.fd.io/govpp.git/api"
	"github.com/contiv/vpp/plugins/contiv/containeridx"
	"github.com/contiv/vpp/plugins/contiv/ipam"
	"github.com/contiv/vpp/plugins/contiv/model/cni"
	"github.com/contiv/vpp/plugins/kvdbproxy"
	"github.com/ligato/cn-infra/datasync"
	"github.com/ligato/cn-infra/datasync/resync"
	"github.com/ligato/cn-infra/db/keyval/etcdv3"
	"github.com/ligato/cn-infra/flavors/local"
	"github.com/ligato/cn-infra/logging"
	"github.com/ligato/cn-infra/rpc/grpc"
	"github.com/ligato/cn-infra/utils/safeclose"
	"github.com/ligato/vpp-agent/clientv1/linux"
	"github.com/ligato/vpp-agent/clientv1/linux/localclient"
	"github.com/ligato/vpp-agent/plugins/defaultplugins"
	"github.com/ligato/vpp-agent/plugins/govppmux"
)

// Plugin transforms GRPC requests into configuration for the VPP in order
// to connect a container into the network.
type Plugin struct {
	Deps
	govppCh *api.Channel

	configuredContainers *containeridx.ConfigIndex
	cniServer            *remoteCNIserver

	nodeIDAllocator   *idAllocator
	nodeIDsresyncChan chan datasync.ResyncEvent
	nodeIDSchangeChan chan datasync.ChangeEvent
	nodeIDwatchReg    datasync.WatchRegistration

	ctx           context.Context
	ctxCancelFunc context.CancelFunc

	Config *Config
}

// Deps groups the dependencies of the Plugin.
type Deps struct {
	local.PluginInfraDeps
	GRPC    grpc.Server
	Proxy   *kvdbproxy.Plugin
	VPP     *defaultplugins.Plugin
	GoVPP   govppmux.API
	Resync  resync.Subscriber
	ETCD    *etcdv3.Plugin
	Watcher datasync.KeyValProtoWatcher
}

// Config is configuration for Contiv plugin.
// It can be injected or loaded from external config. Injection has priority to external config. To use external
// config add `<Contiv plugin name> + "-config="<absolute path to config>` in go run command flags.
type Config struct {
	TCPChecksumOffloadDisabled bool
	TCPstackDisabled           bool
	UseTAPInterfaces           bool
	TAPInterfaceVersion        uint8
<<<<<<< HEAD
=======
	TAPv2RxRingSize            uint16
	TAPv2TxRingSize            uint16
>>>>>>> b95ad73c
	IPAMConfig                 ipam.Config
	NodeConfig                 []OneNodeConfig
}

// OneNodeConfig represents configuration for one node. It contains only settings specific to given node.
type OneNodeConfig struct {
	NodeName             string
	MainVppInterfaceName string
	OtherVPPInterfaces   []InterfaceWithIP // other configured interfaces get only ip address assigned in vpp
}

// InterfaceWithIP binds interface name with ip for configuration purposes.
type InterfaceWithIP struct {
	InterfaceName string
	IP            string
}

// Init initializes the grpc server handling the request from the CNI.
func (plugin *Plugin) Init() error {
	plugin.configuredContainers = containeridx.NewConfigIndex(plugin.Log, plugin.PluginName, "containers")

	plugin.ctx, plugin.ctxCancelFunc = context.WithCancel(context.Background())
	if plugin.Config == nil {
		if err := plugin.applyExternalConfig(); err != nil {
			return err
		}
	}

	var err error
	plugin.govppCh, err = plugin.GoVPP.NewAPIChannel()
	if err != nil {
		return err
	}

	plugin.nodeIDAllocator = newIDAllocator(plugin.ETCD, plugin.ServiceLabel.GetAgentLabel())
	uid, err := plugin.nodeIDAllocator.getID()
	if err != nil {
		return err
	}
	plugin.Log.Infof("Uid of the node is %v", uid)

	plugin.nodeIDsresyncChan = make(chan datasync.ResyncEvent)
	plugin.nodeIDSchangeChan = make(chan datasync.ChangeEvent)

	plugin.nodeIDwatchReg, err = plugin.Watcher.Watch("contiv-plugin", plugin.nodeIDSchangeChan, plugin.nodeIDsresyncChan, allocatedIDsKeyPrefix)
	if err != nil {
		return err
	}

	plugin.cniServer, err = newRemoteCNIServer(plugin.Log,
		func() linux.DataChangeDSL { return localclient.DataChangeRequest(plugin.PluginName) },
		plugin.Proxy,
		plugin.configuredContainers,
		plugin.govppCh,
		plugin.VPP.GetSwIfIndexes(),
		plugin.ServiceLabel.GetAgentLabel(),
		plugin.Config,
		uid)
	if err != nil {
		return fmt.Errorf("Can't create new remote CNI server due to error: %v ", err)
	}
	cni.RegisterRemoteCNIServer(plugin.GRPC.Server(), plugin.cniServer)

	go plugin.cniServer.handleNodeEvents(plugin.ctx, plugin.nodeIDsresyncChan, plugin.nodeIDSchangeChan)

	return nil
}

func (plugin *Plugin) applyExternalConfig() error {
	externalCfg := &Config{}
	found, err := plugin.PluginConfig.GetValue(externalCfg) // It tries to lookup `PluginName + "-config"` in go run command flags.
	if err != nil {
		return fmt.Errorf("External Contiv plugin configuration could not load or other problem happened: %v", err)
	}
	if !found {
		return fmt.Errorf("External Contiv plugin configuration was not found")
	}
	plugin.Config = externalCfg
	return nil
}

// AfterInit registers to the ResyncOrchestrator. The registration is done in this phase
// in order to trigger the resync for this plugin once the resync of defaultVPP plugins is finished.
func (plugin *Plugin) AfterInit() error {
	if plugin.Resync != nil {
		reg := plugin.Resync.Register(string(plugin.PluginName))
		go plugin.handleResync(reg.StatusChan())
	}
	return nil
}

// Close cleans up the resources allocated by the plugin
func (plugin *Plugin) Close() error {
	plugin.ctxCancelFunc()
	plugin.cniServer.close()
	plugin.nodeIDAllocator.releaseID()
	_, err := safeclose.CloseAll(plugin.govppCh, plugin.nodeIDwatchReg)
	return err
}

// getContainerConfig return the configuration of the container associated
// with the given pod.
func (plugin *Plugin) getContainerConfig(podNamespace string, podName string) *containeridx.Config {
	podNamesMatch := plugin.configuredContainers.LookupPodName(podName)
	podNamespacesMatch := plugin.configuredContainers.LookupPodNamespace(podNamespace)

	for _, pod1 := range podNamespacesMatch {
		for _, pod2 := range podNamesMatch {
			if pod1 == pod2 {
				found, data := plugin.configuredContainers.LookupContainer(pod1)
				if found {
					return data
				}
			}
		}
	}

	return nil
}

// GetIfName looks up logical interface name that corresponds to the interface associated with the given pod.
func (plugin *Plugin) GetIfName(podNamespace string, podName string) (name string, exists bool) {
	config := plugin.getContainerConfig(podNamespace, podName)
	if config != nil && config.PodVppIf != nil {
		return config.PodVppIf.Name, true
	}
	plugin.Log.WithFields(logging.Fields{"podNamespace": podNamespace, "podName": podName}).Warn("No matching result found")
	return "", false
}

// GetNsIndex returns the index of the VPP session namespace associated
// with the given pod.
func (plugin *Plugin) GetNsIndex(podNamespace string, podName string) (nsIndex uint32, exists bool) {
	config := plugin.getContainerConfig(podNamespace, podName)
	if config != nil {
		return config.NsIndex, true
	}
	plugin.Log.WithFields(logging.Fields{"podNamespace": podNamespace, "podName": podName}).Warn("No matching result found")
	return 0, false
}

// GetPodNetwork provides subnet used for allocating pod IP addresses on this host node.
func (plugin *Plugin) GetPodNetwork() *net.IPNet {
	return plugin.cniServer.ipam.PodNetwork()
}

// IsTCPstackDisabled returns true if the tcp stack is disabled and only veths are configured
func (plugin *Plugin) IsTCPstackDisabled() bool {
	return plugin.Config.TCPstackDisabled
}

func (plugin *Plugin) handleResync(resyncChan chan resync.StatusEvent) {
	for {
		select {
		case ev := <-resyncChan:
			status := ev.ResyncStatus()
			if status == resync.Started {
				err := plugin.cniServer.resync()
				if err != nil {
					plugin.Log.Error(err)
				}
			}
			ev.Ack()
		case <-plugin.ctx.Done():
			return
		}
	}
}<|MERGE_RESOLUTION|>--- conflicted
+++ resolved
@@ -84,11 +84,8 @@
 	TCPstackDisabled           bool
 	UseTAPInterfaces           bool
 	TAPInterfaceVersion        uint8
-<<<<<<< HEAD
-=======
 	TAPv2RxRingSize            uint16
 	TAPv2TxRingSize            uint16
->>>>>>> b95ad73c
 	IPAMConfig                 ipam.Config
 	NodeConfig                 []OneNodeConfig
 }
