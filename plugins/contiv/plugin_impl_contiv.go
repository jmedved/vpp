// Copyright (c) 2017 Cisco and/or its affiliates.
//
// Licensed under the Apache License, Version 2.0 (the "License");
// you may not use this file except in compliance with the License.
// You may obtain a copy of the License at:
//
//     http://www.apache.org/licenses/LICENSE-2.0
//
// Unless required by applicable law or agreed to in writing, software
// distributed under the License is distributed on an "AS IS" BASIS,
// WITHOUT WARRANTIES OR CONDITIONS OF ANY KIND, either express or implied.
// See the License for the specific language governing permissions and
// limitations under the License.

//go:generate protoc -I ./model/cni --go_out=plugins=grpc:./model/cni ./model/cni/cni.proto
//go:generate protoc -I ./model/uid --go_out=plugins=grpc:./model/uid ./model/uid/uid.proto

package contiv

import (
	"context"
	"fmt"
	"net"

	"git.fd.io/govpp.git/api"
	"github.com/contiv/vpp/plugins/contiv/containeridx"
	"github.com/contiv/vpp/plugins/contiv/ipam"
	"github.com/contiv/vpp/plugins/contiv/model/cni"
	"github.com/contiv/vpp/plugins/kvdbproxy"
	"github.com/ligato/cn-infra/datasync"
	"github.com/ligato/cn-infra/datasync/resync"
	"github.com/ligato/cn-infra/db/keyval/etcdv3"
	"github.com/ligato/cn-infra/flavors/local"
	"github.com/ligato/cn-infra/logging"
	"github.com/ligato/cn-infra/rpc/grpc"
	"github.com/ligato/cn-infra/utils/safeclose"
	"github.com/ligato/vpp-agent/clientv1/linux"
	linuxlocalclient "github.com/ligato/vpp-agent/clientv1/linux/localclient"
	"github.com/ligato/vpp-agent/plugins/defaultplugins"
	"github.com/ligato/vpp-agent/plugins/govppmux"
)

// Plugin represents the instance of the Contiv network plugin, that transforms CNI requests recieved over
// GRPC into configuration for the vswitch VPP in order to connect/disconnect a container into/from the network.
type Plugin struct {
	Deps
	govppCh *api.Channel

	configuredContainers *containeridx.ConfigIndex
	cniServer            *remoteCNIserver

	nodeIDAllocator   *idAllocator
	nodeIDsresyncChan chan datasync.ResyncEvent
	nodeIDSchangeChan chan datasync.ChangeEvent
	nodeIDwatchReg    datasync.WatchRegistration

	ctx           context.Context
	ctxCancelFunc context.CancelFunc

	Config *Config
}

// Deps groups the dependencies of the Plugin.
type Deps struct {
	local.PluginInfraDeps
	GRPC    grpc.Server
	Proxy   *kvdbproxy.Plugin
	VPP     *defaultplugins.Plugin
	GoVPP   govppmux.API
	Resync  resync.Subscriber
	ETCD    *etcdv3.Plugin
	Watcher datasync.KeyValProtoWatcher
}

// Config represents configuration for the Contiv plugin.
// It can be injected or loaded from external config file. Injection has priority to external config. To use external
// config file, add `-contiv-config="<path to config>` argument when running the contiv-agent.
type Config struct {
	TCPChecksumOffloadDisabled bool
	TCPstackDisabled           bool
	UseTAPInterfaces           bool
	TAPInterfaceVersion        uint8
	TAPv2RxRingSize            uint16
	TAPv2TxRingSize            uint16
	IPAMConfig                 ipam.Config
	NodeConfig                 []OneNodeConfig
}

// OneNodeConfig represents configuration for one node. It contains only settings specific to given node.
type OneNodeConfig struct {
	NodeName             string
	MainVppInterfaceName string
	OtherVPPInterfaces   []InterfaceWithIP // other configured interfaces get only ip address assigned in vpp
}

// InterfaceWithIP binds interface name with IP address for configuration purposes.
type InterfaceWithIP struct {
	InterfaceName string
	IP            string
}

// Init initializes the Contiv plugin. Called automatically by plugin infra upon contiv-agent startup.
func (plugin *Plugin) Init() error {
	// init map with configured containers
	plugin.configuredContainers = containeridx.NewConfigIndex(plugin.Log, plugin.PluginName, "containers")

	// load config file
	plugin.ctx, plugin.ctxCancelFunc = context.WithCancel(context.Background())
	if plugin.Config == nil {
		if err := plugin.loadExternalConfig(); err != nil {
			return err
		}
	}

	var err error
	plugin.govppCh, err = plugin.GoVPP.NewAPIChannel()
	if err != nil {
		return err
	}

	// init node ID allocator
	plugin.nodeIDAllocator = newIDAllocator(plugin.ETCD, plugin.ServiceLabel.GetAgentLabel())
	nodeID, err := plugin.nodeIDAllocator.getID()
	if err != nil {
		return err
	}
	plugin.Log.Infof("ID of the node is %v", nodeID)

	plugin.nodeIDsresyncChan = make(chan datasync.ResyncEvent)
	plugin.nodeIDSchangeChan = make(chan datasync.ChangeEvent)

	plugin.nodeIDwatchReg, err = plugin.Watcher.Watch("contiv-plugin", plugin.nodeIDSchangeChan, plugin.nodeIDsresyncChan, allocatedIDsKeyPrefix)
	if err != nil {
		return err
	}

	// start the GRPC server handling the CNI requests
	plugin.cniServer, err = newRemoteCNIServer(plugin.Log,
		func() linux.DataChangeDSL {
			return linuxlocalclient.DataChangeRequest(plugin.PluginName)
		},
		plugin.Proxy,
		plugin.configuredContainers,
		plugin.govppCh,
		plugin.VPP.GetSwIfIndexes(),
		plugin.ServiceLabel.GetAgentLabel(),
		plugin.Config,
		nodeID)
	if err != nil {
		return fmt.Errorf("Can't create new remote CNI server due to error: %v ", err)
	}
	cni.RegisterRemoteCNIServer(plugin.GRPC.Server(), plugin.cniServer)

	// start goroutine handling changes in nodes within the k8s cluster
	go plugin.cniServer.handleNodeEvents(plugin.ctx, plugin.nodeIDsresyncChan, plugin.nodeIDSchangeChan)

	return nil
}

<<<<<<< HEAD
// AfterInit is called by the plugin infra after Init of all plugins is finished.
// It registers to the ResyncOrchestrator. The registration is done in this phase
=======
func (plugin *Plugin) applyExternalConfig() error {
	externalCfg := &Config{}
	found, err := plugin.PluginConfig.GetValue(externalCfg) // It tries to lookup `PluginName + "-config"` in go run command flags.
	if err != nil {
		return fmt.Errorf("External Contiv plugin configuration could not load or other problem happened: %v", err)
	}
	if !found {
		return fmt.Errorf("External Contiv plugin configuration was not found")
	}
	plugin.Config = externalCfg

	//use tap version 2 as default
	if plugin.Config.TAPInterfaceVersion == 0 {
		plugin.Config.TAPInterfaceVersion = 2
	}
	return nil
}

// AfterInit registers to the ResyncOrchestrator. The registration is done in this phase
>>>>>>> fead17fc
// in order to trigger the resync for this plugin once the resync of VPP plugins is finished.
func (plugin *Plugin) AfterInit() error {
	if plugin.Resync != nil {
		reg := plugin.Resync.Register(string(plugin.PluginName))
		go plugin.handleResync(reg.StatusChan())
	}
	return nil
}

// Close is called by the plugin infra upon agent cleanup. It cleans up the resources allocated by the plugin.
func (plugin *Plugin) Close() error {
	plugin.ctxCancelFunc()
	plugin.cniServer.close()
	plugin.nodeIDAllocator.releaseID()
	_, err := safeclose.CloseAll(plugin.govppCh, plugin.nodeIDwatchReg)
	return err
}

// GetIfName looks up logical interface name that corresponds to the interface associated with the given POD name.
func (plugin *Plugin) GetIfName(podNamespace string, podName string) (name string, exists bool) {
	config := plugin.getContainerConfig(podNamespace, podName)
	if config != nil && config.VppIf != nil {
		return config.VppIf.Name, true
	}
	plugin.Log.WithFields(logging.Fields{"podNamespace": podNamespace, "podName": podName}).Warn("No matching result found")
	return "", false
}

// GetNsIndex returns the index of the VPP session namespace associated with the given POD name.
func (plugin *Plugin) GetNsIndex(podNamespace string, podName string) (nsIndex uint32, exists bool) {
	config := plugin.getContainerConfig(podNamespace, podName)
	if config != nil {
		nsIndex, _, exists = plugin.VPP.GetAppNsIndexes().LookupIdx(config.AppNamespace.NamespaceId)
		return nsIndex, exists
	}
	plugin.Log.WithFields(logging.Fields{"podNamespace": podNamespace, "podName": podName}).Warn("No matching result found")
	return 0, false
}

// GetPodNetwork provides subnet used for allocating pod IP addresses on this node.
func (plugin *Plugin) GetPodNetwork() *net.IPNet {
	return plugin.cniServer.ipam.PodNetwork()
}

// IsTCPstackDisabled returns true if the VPP TCP stack is disabled and only VETHs/TAPs are configured.
func (plugin *Plugin) IsTCPstackDisabled() bool {
	return plugin.Config.TCPstackDisabled
}

// handleResync handles resync events of the plugin. Called automatically by the plugin infra.
func (plugin *Plugin) handleResync(resyncChan chan resync.StatusEvent) {
	for {
		select {
		case ev := <-resyncChan:
			status := ev.ResyncStatus()
			if status == resync.Started {
				err := plugin.cniServer.resync()
				if err != nil {
					plugin.Log.Error(err)
				}
			}
			ev.Ack()
		case <-plugin.ctx.Done():
			return
		}
	}
}

// loadExternalConfig attempts to load external configuration from a YAML file.
func (plugin *Plugin) loadExternalConfig() error {
	externalCfg := &Config{}
	found, err := plugin.PluginConfig.GetValue(externalCfg) // It tries to lookup `PluginName + "-config"` in the executable arguments.
	if err != nil {
		return fmt.Errorf("External Contiv plugin configuration could not load or other problem happened: %v", err)
	}
	if !found {
		return fmt.Errorf("External Contiv plugin configuration was not found")
	}
	plugin.Config = externalCfg
	return nil
}

// getContainerConfig returns the configuration of the container associated with the given POD name.
func (plugin *Plugin) getContainerConfig(podNamespace string, podName string) *containeridx.Config {
	podNamesMatch := plugin.configuredContainers.LookupPodName(podName)
	podNamespacesMatch := plugin.configuredContainers.LookupPodNamespace(podNamespace)

	for _, pod1 := range podNamespacesMatch {
		for _, pod2 := range podNamesMatch {
			if pod1 == pod2 {
				data, found := plugin.configuredContainers.LookupContainer(pod1)
				if found {
					return data
				}
			}
		}
	}

	return nil
}<|MERGE_RESOLUTION|>--- conflicted
+++ resolved
@@ -157,30 +157,8 @@
 	return nil
 }
 
-<<<<<<< HEAD
 // AfterInit is called by the plugin infra after Init of all plugins is finished.
 // It registers to the ResyncOrchestrator. The registration is done in this phase
-=======
-func (plugin *Plugin) applyExternalConfig() error {
-	externalCfg := &Config{}
-	found, err := plugin.PluginConfig.GetValue(externalCfg) // It tries to lookup `PluginName + "-config"` in go run command flags.
-	if err != nil {
-		return fmt.Errorf("External Contiv plugin configuration could not load or other problem happened: %v", err)
-	}
-	if !found {
-		return fmt.Errorf("External Contiv plugin configuration was not found")
-	}
-	plugin.Config = externalCfg
-
-	//use tap version 2 as default
-	if plugin.Config.TAPInterfaceVersion == 0 {
-		plugin.Config.TAPInterfaceVersion = 2
-	}
-	return nil
-}
-
-// AfterInit registers to the ResyncOrchestrator. The registration is done in this phase
->>>>>>> fead17fc
 // in order to trigger the resync for this plugin once the resync of VPP plugins is finished.
 func (plugin *Plugin) AfterInit() error {
 	if plugin.Resync != nil {
@@ -260,6 +238,12 @@
 		return fmt.Errorf("External Contiv plugin configuration was not found")
 	}
 	plugin.Config = externalCfg
+
+	// use tap version 2 as default in case that TAPs are enabled
+	if plugin.Config.TAPInterfaceVersion == 0 {
+		plugin.Config.TAPInterfaceVersion = 2
+	}
+
 	return nil
 }
 
