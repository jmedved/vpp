--- conflicted
+++ resolved
@@ -50,26 +50,18 @@
 	@echo "# running unit tests with coverage analysis"
 	@go test -covermode=count -coverprofile=${COVER_DIR}cov_u1.out ./cmd/contiv-cni
     @go test -covermode=count -coverprofile=${COVER_DIR}cov_u2.out ./plugins/contiv
-<<<<<<< HEAD
     @go test -covermode=count -coverprofile=${COVER_DIR}cov_u3.out ./plugins/contiv/ipam
     @go test -covermode=count -coverprofile=${COVER_DIR}cov_u4.out ./plugins/contiv/containeridx
     @go test -covermode=count -coverprofile=${COVER_DIR}cov_u5.out ./plugins/kvdbproxy
     @go test -covermode=count -coverprofile=${COVER_DIR}cov_u6.out ./plugins/ksr
     @go test -covermode=count -coverprofile=${COVER_DIR}cov_u7.out ./plugins/policy/renderer/cache
     @go test -covermode=count -coverprofile=${COVER_DIR}cov_u8.out ./plugins/policy/renderer/acl
-=======
-    @go test -covermode=count -coverprofile=${COVER_DIR}cov_u3.out ./plugins/contiv/containeridx
-    @go test -covermode=count -coverprofile=${COVER_DIR}cov_u4.out ./plugins/kvdbproxy
-    @go test -covermode=count -coverprofile=${COVER_DIR}cov_u5.out ./plugins/ksr
-    @go test -covermode=count -coverprofile=${COVER_DIR}cov_u6.out ./plugins/policy/renderer/cache
-    @go test -covermode=count -coverprofile=${COVER_DIR}cov_u7.out ./plugins/policy/renderer/acl
-    @go test -covermode=count -coverprofile=${COVER_DIR}cov_u8.out ./plugins/policy/configurator/test
->>>>>>> c76ba04d
+    @go test -covermode=count -coverprofile=${COVER_DIR}cov_u9.out ./plugins/policy/configurator/test
     @echo "# merging coverage results"
     @cd vendor/github.com/wadey/gocovmerge && go install -v
     @gocovmerge ${COVER_DIR}cov_u1.out ${COVER_DIR}cov_u2.out ${COVER_DIR}cov_u3.out \
 		${COVER_DIR}cov_u4.out ${COVER_DIR}cov_u5.out ${COVER_DIR}cov_u6.out \
-		${COVER_DIR}cov_u7.out ${COVER_DIR}cov_u8.out > ${COVER_DIR}coverage.out
+		${COVER_DIR}cov_u7.out ${COVER_DIR}cov_u8.out ${COVER_DIR}cov_u9.out > ${COVER_DIR}coverage.out
     @echo "# coverage data generated into ${COVER_DIR}coverage.out"
     @echo "# done"
 endef
