--- conflicted
+++ resolved
@@ -26,11 +26,8 @@
     {{- if .Values.contiv.stealTheNIC }}
     StealTheNIC: True
     {{- end }}
-<<<<<<< HEAD
     NatExternalTraffic: {{ .Values.contiv.natExternalTraffic }}
-=======
     MTUSize: {{ .Values.contiv.mtuSize }}
->>>>>>> df1248fd
     IPAMConfig:
       PodSubnetCIDR: {{ .Values.contiv.ipamConfig.podSubnetCIDR }}
       PodNetworkPrefixLen: {{ .Values.contiv.ipamConfig.podNetworkPrefixLen }}
