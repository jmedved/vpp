## Contiv-VPP Kubernetes Deployment Files

This folder contains a set of files that can be used to deploy Contiv-VPP
network plugin on Kubernetes.

#### contiv-vpp.yaml
The main deployment file that can be used to deploy Contiv-VPP network plugin using `kubeadm`:
```
# deploy
kubectl apply -f contiv-vpp.yaml

# undeploy
kubectl delete -f contiv-vpp.yaml
```
Optionally you can edit `contiv-vpp.yaml` to deploy the dev-contiv-vswitch image, built
in local environment with `../docker/build-all.sh`.
```
sed -i "s@image: contivvpp/vswitch@image: dev-contiv-vswitch:<your image version>@g" ./contiv-vpp.yaml
```

This manifest can be generated and updated from the contiv-vpp helm chart:
```
make generate-manifest
```

And optionally, a new manifest can be generated with different configuration values than the defaults in contiv-vpp/values.yaml:
```
helm template --name contiv-vpp contiv-vpp \
  --set vswitch.image.repository=dev-contiv-vswitch \
  --set vswitch.image.tag=<your image version> > dev-contiv-vpp.yaml
```

Which can be deployed/undeployed using the above kubectl steps on your newly generated manifest.

To use the development image for testing with specific version of VPP, see
[DEVIMAGE.md](../docker/DEVIMAGE.md).

**contiv.yaml**

  Configuration file for Contiv agent is deployed via the Config map `contiv-agent-cfg`
  into the location `/etc/agent/contiv.yaml` of vSwitch. It includes several options
  allowing to customize the network connectivity between pods, such as the configuration
  of interfaces and allocation of IP addresses.

  * Pod-to-VPP connectivity (top-level options)
    - `TCPstackDisabled`: if the flag is set to `true`, neither VPP TCP stack nor STN is configured
      and only VETHs or TAPs are used to connect Pods with VPP;
    - `TCPChecksumOffloadDisabled`: disable checksum offloading for eth0 of every deployed pod;
    - `UseL2Interconnect`: use pure L2 node interconnect instead of VXLANs;
    - `UseTAPInterfaces`: use TAP interfaces instead of VETHs for Pod-to-VPP interconnection
      (VETH is still used to connect VPP with the host stack);
    - `TAPInterfaceVersion`: select `1` to use the standard VPP TAP interface or `2`
      for a faster, virtio-based, VPP TAPv2 interface (default);
    - `StealTheNIC`: enable Steal The NIC feature on the first interface on each node;
    - `TAPv2RxRingSize`: number of entries to allocate for TAPv2 Rx ring (default is 256);
    - `TAPv2TxRingSize`: number of entries to allocate for TAPv2 Tx ring (default is 256).
<<<<<<< HEAD
    - `NatExternalTraffic`: if enabled, traffic with cluster-outside destination is S-NATed
                            with the node IP before being sent out from the node (applies for all nodes).
=======
    - `MTUSize`: maximum transmission unit (MTU) size (default is 1500)
>>>>>>> df1248fd

  * IPAM (section `IPAMConfig`)
    - `PodSubnetCIDR`: subnet used for all pods across all nodes;
    - `PodNetworkPrefixLen`: subnet prefix length used for all pods of 1 k8s node
      (pod network = pod subnet for one k8s node);
    - `VPPHostSubnetCIDR`: subnet used in each node for VPP-to-host connectivity;
    - `VPPHostNetworkPrefixLen`: prefix length of the subnet used for VPP-to-host connectivity
      on 1 k8s node (VPPHost network = VPPHost subnet for one k8s node);
    - `NodeInterconnectCIDR`: subnet used for main interfaces of all nodes;
    - `NodeInterconnectDHCP`: use DHCP to acquire IP for all nodes by default
    - `VxlanCIDR`: subnet used for VXLAN addressing providing node-interconnect overlay.
    - `ServiceCIDR`: subnet used for allocation of Cluster IPs for services. Default value
    is the default kubernetes service range `10.96.0.0/12`.

  * Node configuration (section `NodeConfig`; one entry for each node)
    - `NodeName`: name of a Kubernetes node;
    - `MainVPPInterface`: name of the interface to be used for node-to-node connectivity.
       IP address is allocated from `HostNodeSubnetCidr` defined in the IPAM section OR can be specified manually:
      - `InterfaceName`: name of the main interface;
      - `IP`: IP address to be attached to the main interface;
      - `UseDHCP`: acquire IP address using DHCP
              (beware: the change of IP address is not supported)
    - `StealInterface`: name of the interface in the Linux host stack, that should be "stolen" and used by VPP (see [STN documenattion](../docs/STN.md));
    - `OtherVPPInterfaces` (other configured interfaces only get IP address assigned in VPP)
      - `InterfaceName`: name of the interface;
      - `IP`: IP address to be attached to the interface;
    - `Gateway`: IP address of the default gateway for external traffic, if it needs to be configured;
    - `NatExternalTraffic`: if enabled, traffic with cluster-outside destination is S-NATed
                            with the node IP before being sent out from the node.

#### cri-install.sh
Contiv-VPP CRI Shim installer / uninstaller, that can be used as follows:
```
# install
./cri-install.sh

# uninstall
./cri-install.sh --uninstall
```

#### stn-install.sh
Contiv-VPP STN daemon installer / uninstaller, that can be used as follows:
```
# install
./stn-install.sh

# uninstall
./stn-install.sh --uninstall
```

#### pull-images.sh
This script can be used to pull the newest version of the `:latest` tag of all Docker images
that Contiv-VPP plugin uses. This may be needed in case that you have already used Contiv-VPP plugin
on the host before and have the old (outdated) versions of docker images stored locally.

#### setup-node.sh
This script simplifies the setup of multi-node cluster - installs DPDK kernel module, pull the images, interactively creates startup config for vpp,... It has to be
executed on each node of the cluster.
```
./setup-node.sh
#########################################
#   Contiv - VPP                        #
#########################################
Do you want to setup multinode cluster? [Y/n] y
PCI UIO driver is loaded
The following network devices were found
1) eth0 0000:00:03.0
2) eth1 0000:00:08.0
3) eth2 0000:00:09.0
Select interface for node interconnect [1-3]:3
Device 'eth2' must be shutdown, do you want to proceed? [Y/n] y

unix {
   nodaemon
   cli-listen /run/vpp/cli.sock
   cli-no-pager
}
dpdk {
   dev 0000:00:09.0
}

File /etc/vpp/contiv-vswitch.conf will be modified, do you want to proceed? [Y/n] y
Do you want to pull the latest images? [Y/n] y
latest: Pulling from contivvpp/vswitch
Digest: sha256:51d875236ae4e59d03805900875b002f539fec8ab68b94156ba47cad3fef8630
Status: Image is up to date for contivvpp/vswitch:latest
latest: Pulling from contivvpp/cri
Digest: sha256:e7c34140d4bfdecb7f37022da8a1e57c5377cc77af776acbb2f7b1aeff577365
Status: Image is up to date for contivvpp/cri:latest
latest: Pulling from contivvpp/ksr
Digest: sha256:abf120fd901af3c8e265c5ddab9f918823999f5cd934ea8b7538c2e0b30411c2
Status: Image is up to date for contivvpp/ksr:latest
latest: Pulling from contivvpp/cni
Digest: sha256:7330227f9d7c717f6c0ecf1e214488af8e419123eca9332889712fd81a78be50
Status: Image is up to date for contivvpp/cni:latest
In order to use Kubernetes services custom Kube-proxy is required, do you want to install it? [Y/n] y
v1.8.0: Pulling from contivvpp/kube-proxy
Digest: sha256:eabddcb0c3cf8be21d1254547601dbfebd4a4a20472acf3b993467e55aaa4eeb
Status: Image is up to date for contivvpp/kube-proxy:v1.8.0
v1.8.1: Pulling from contivvpp/kube-proxy
Digest: sha256:32b436584115ef9da70b721b43285893c10eacec7e56e4b2111f193733847ee1
Status: Image is up to date for contivvpp/kube-proxy:v1.8.1
v1.8.2: Pulling from contivvpp/kube-proxy
Digest: sha256:11f9ee588accf7d05a98d415426f7e9dc0aedc604eba24073adfacae864cbc9b
Status: Image is up to date for contivvpp/kube-proxy:v1.8.2
v1.8.3: Pulling from contivvpp/kube-proxy
Digest: sha256:12c5936c2428fcdce182a41f8f7982540d7d3f8498aff263e4433506e07f8ce3
Status: Image is up to date for contivvpp/kube-proxy:v1.8.3
v1.8.4: Pulling from contivvpp/kube-proxy
Digest: sha256:50bf7bfc1d4b6732b41a234f9697b0e7db30d310f4c94c288eb43c3070d91073
Status: Image is up to date for contivvpp/kube-proxy:v1.8.4
Cri-shim is already running
Do you want to restart cri-shim? [Y/n] n
Configuration of the node finished successfully.
```<|MERGE_RESOLUTION|>--- conflicted
+++ resolved
@@ -54,12 +54,9 @@
     - `StealTheNIC`: enable Steal The NIC feature on the first interface on each node;
     - `TAPv2RxRingSize`: number of entries to allocate for TAPv2 Rx ring (default is 256);
     - `TAPv2TxRingSize`: number of entries to allocate for TAPv2 Tx ring (default is 256).
-<<<<<<< HEAD
     - `NatExternalTraffic`: if enabled, traffic with cluster-outside destination is S-NATed
                             with the node IP before being sent out from the node (applies for all nodes).
-=======
     - `MTUSize`: maximum transmission unit (MTU) size (default is 1500)
->>>>>>> df1248fd
 
   * IPAM (section `IPAMConfig`)
     - `PodSubnetCIDR`: subnet used for all pods across all nodes;
